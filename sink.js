(function (global){

/**
 * Creates a Sink according to specified parameters, if possible.
 *
 * @param {Function} readFn A callback to handle the buffer fills.
 * @param {number} channelCount Channel count.
 * @param {number} bufferSize (Optional) Specifies a pre-buffer size to control the amount of latency.
 * @param {number} sampleRate Sample rate (ms).
*/
function Sink(readFn, channelCount, bufferSize, sampleRate){
	var	sinks	= Sink.sinks,
		dev;
	for (dev in sinks){
		if (sinks.hasOwnProperty(dev) && sinks[dev].enabled){
			try{
				return new sinks[dev](readFn, channelCount, bufferSize, sampleRate);
			} catch(e1){}
		}
	}

	throw "No audio sink available.";
}

/**
 * A light event emitter.
*/
function EventEmitter () {
	var k;
	for (k in EventEmitter.prototype) {
		if (EventEmitter.prototype.hasOwnProperty(k)) {
			this[k] = EventEmitter.prototype[k];
		}
	}
	this._listeners = {};
};

EventEmitter.prototype = {
	_listeners: null,
	emit: function (name, args) {
		if (this._listeners[name]) {
			for (var i=0; i<this._listeners[name].length; i++) {
				this._listeners[name][i].apply(this, args);
			}
		}
		return this;
	},
	on: function (name, listener) {
		this._listeners[name] = this._listeners[name] || [];
		this._listeners[name].push(listener);
		return this;
	},
	off: function (name, listener) {
		if (this._listeners[name]) {
			for (var i=0; i<this._listeners[name].length; i++) {
				if (this._listeners[name][i] === listener) {
					this._listeners[name].splice(i--, 1);
				}
			}
		}
		this._listeners[name].length || delete this._listeners[name];
		return this;
	},
};

Sink.EventEmitter = EventEmitter;

/**
 * A Recording class for recording sink output.
 *
 * @private
 * @this {Recording}
 * @constructor
 * @param {Object} bindTo The sink to bind the recording to.
*/

function Recording(bindTo){
	this.boundTo = bindTo;
	this.buffers = [];
	bindTo.activeRecordings.push(this);
}

Recording.prototype = {
/**
 * Adds a new buffer to the recording.
 *
 * @param {Array} buffer The buffer to add.
*/
	add: function(buffer){
		this.buffers.push(buffer);
	},
/**
 * Empties the recording.
*/
	clear: function(){
		this.buffers = [];
	},
/**
 * Stops the recording and unbinds it from it's host sink.
*/
	stop: function(){
		var	recordings = this.boundTo.activeRecordings,
			i;
		for (i=0; i<recordings.length; i++){
			if (recordings[i] === this){
				recordings.splice(i--, 1);
			}
		}
	},
/**
 * Joins the recorded buffers into a single buffer.
*/
	join: function(){
		var	bufferLength	= 0,
			bufPos		= 0,
			buffers		= this.buffers,
			newArray,
			n, i, l		= buffers.length;

		for (i=0; i<l; i++){
			bufferLength += buffers[i].length;
		}
		newArray = new Float32Array(bufferLength);
		for (i=0; i<l; i++){
			for (n=0; n<buffers[i].length; n++){
				newArray[bufPos + n] = buffers[i][n];
			}
			bufPos += buffers[i].length;
		}
		return newArray;
	}
};

function SinkClass(){
}

Sink.SinkClass		= SinkClass;

SinkClass.prototype = {
/**
 * The sample rate of the Sink.
*/
	sampleRate: 44100,
/**
 * The channel count of the Sink.
*/
	channelCount: 2,
/**
 * The amount of samples to pre buffer for the sink.
*/
	bufferSize: 4096,
/**
 * Write position of the sink, as in how many samples have been written per channel.
*/
	writePosition: 0,
/**
 * The default mode of writing to the sink.
*/
	writeMode: 'async',
/**
 * The mode in which the sink asks the sample buffers to be channeled in.
*/
	channelMode: 'interleaved',
/**
 * The previous time of a callback.
*/
	previousHit: 0,
/**
 * The ring buffer array of the sink. If null, ring buffering will not be applied.
*/
	ringBuffer: null,
/**
 * The current position of the ring buffer.
 * @private
*/
	ringOffset: 0,
/**
 * Does the initialization of the sink.
 * @private
*/
	start: function(readFn, channelCount, bufferSize, sampleRate){
		this.channelCount	= isNaN(channelCount) || channelCount === null ? this.channelCount: channelCount;
		this.bufferSize	= isNaN(bufferSize) || bufferSize === null ? this.bufferSize : bufferSize;
		this.sampleRate		= isNaN(sampleRate) || sampleRate === null ? this.sampleRate : sampleRate;
		this.readFn		= readFn;
		this.activeRecordings	= [];
		this.previousHit	= +new Date;
		this.asyncBuffers	= [];
		this.syncBuffers	= [];
		Sink.EventEmitter.call(this);
	},
/**
 * The method which will handle all the different types of processing applied on a callback.
 * @private
*/
	process: function(soundData, channelCount) {
		this.ringBuffer && (this.channelMode === 'interleaved' ? this.ringSpin : this.ringSpinInterleaved).apply(this, arguments);
		this.writeBuffersSync.apply(this, arguments);
		if (this.channelMode === 'interleaved') {
			this.readFn && this.readFn.apply(this, arguments);
			this.emit('audioprocess', arguments);
		} else {
			var	soundDataSplit	= Sink.deinterleave(soundData, this.channelCount),
				args		= [soundDataSplit].concat([].slice.call(arguments, 1));
			this.readFn && this.readFn.apply(this, args);
			this.emit('audioprocess', args);
			Sink.interleave(soundDataSplit, this.channelCount, soundData);
		}
		this.writeBuffersAsync.apply(this, arguments);
		this.recordData.apply(this, arguments);
		this.previousHit = +new Date;
		this.writePosition += soundData.length / channelCount;
	},
/**
 * Starts recording the sink output.
 *
 * @return {Recording} The recording object for the recording started.
*/
	record: function(){
		return new Recording(this);
	},
/**
 * Private method that handles the adding the buffers to all the current recordings.
 *
 * @private
 * @param {Array} buffer The buffer to record.
*/
	recordData: function(buffer){
		var	activeRecs	= this.activeRecordings,
			i, l		= activeRecs.length;
		for (i=0; i<l; i++){
			activeRecs[i].add(buffer);
		}
	},
/**
 * Private method that handles the mixing of asynchronously written buffers.
 *
 * @private
 * @param {Array} buffer The buffer to write to.
*/
	writeBuffersAsync: function(buffer){
		var	buffers		= this.asyncBuffers,
			l		= buffer.length,
			buf,
			bufLength,
			i, n, offset;
		if (buffers){
			for (i=0; i<buffers.length; i++){
				buf		= buffers[i];
				bufLength	= buf.b.length;
				offset		= buf.d;
				buf.d		-= Math.min(offset, l);
				
				for (n=0; n + offset < l && n < bufLength; n++){
					buffer[n + offset] += buf.b[n];
				}
				buf.b = buf.b.subarray(n + offset);
				i >= bufLength && buffers.splice(i--, 1);
			}
		}
	},
/**
 * A private method that handles mixing synchronously written buffers.
 *
 * @private
 * @param {Array} buffer The buffer to write to.
*/
	writeBuffersSync: function(buffer){
		var	buffers		= this.syncBuffers,
			l		= buffer.length,
			i		= 0,
			soff		= 0;
		for(;i<l && buffers.length; i++){
			buffer[i] += buffers[0][soff];
			if (buffers[0].length <= soff){
				buffers.splice(0, 1);
				soff = 0;
				continue;
			}
			soff++;
		}
		if (buffers.length){
			buffers[0] = buffers[0].subarray(soff);
		}
	},
/**
 * Writes a buffer asynchronously on top of the existing signal, after a specified delay.
 *
 * @param {Array} buffer The buffer to write.
 * @param {Number} delay The delay to write after. If not specified, the Sink will calculate a delay to compensate the latency.
 * @return {Number} The number of currently stored asynchronous buffers.
*/
	writeBufferAsync: function(buffer, delay){
		buffer			= this.mode === 'deinterleaved' ? Sink.interleave(buffer, this.channelCount) : buffer;
		var	buffers		= this.asyncBuffers;
		buffers.push({
			b: buffer,
			d: isNaN(delay) ? ~~((+new Date - this.previousHit) / 1000 * this.sampleRate) : delay
		});
		return buffers.length;
	},
/**
 * Writes a buffer synchronously to the output.
 *
 * @param {Array} buffer The buffer to write.
 * @return {Number} The number of currently stored synchronous buffers.
*/
	writeBufferSync: function(buffer){
		buffer			= this.mode === 'deinterleaved' ? Sink.interleave(buffer, this.channelCount) : buffer;
		var	buffers		= this.syncBuffers;
		buffers.push(buffer);
		return buffers.length;
	},
/**
 * Writes a buffer, according to the write mode specified.
 *
 * @param {Array} buffer The buffer to write.
 * @param {Number} delay The delay to write after. If not specified, the Sink will calculate a delay to compensate the latency. (only applicable in asynchronous write mode)
 * @return {Number} The number of currently stored (a)synchronous buffers.
*/
	writeBuffer: function(){
		return this[this.writeMode === 'async' ? 'writeBufferAsync' : 'writeBufferSync'].apply(this, arguments);
	},
/**
 * Gets the total amount of yet unwritten samples in the synchronous buffers.
 *
 * @return {Number} The total amount of yet unwritten samples in the synchronous buffers.
*/
	getSyncWriteOffset: function(){
		var	buffers		= this.syncBuffers,
			offset		= 0,
			i;
		for (i=0; i<buffers.length; i++){
			offset += buffers[i].length;
		}
		return offset;
	},
/**
 * Get the current output position, defaults to writePosition - bufferSize.
 *
 * @return {Number} The position of the write head, in samples, per channel.
*/
	getPlaybackTime: function(){
		return this.writePosition - this.bufferSize;
	},
/**
 * A private method that applies the ring buffer contents to the specified buffer, while in interleaved mode.
 *
 * @private
 * @param {Array} buffer The buffer to write to.
*/
	ringSpin: function(buffer){
		var	ring	= this.ringBuffer,
			l	= buffer.length,
			m	= ring.length,
			off	= this.ringOffset,
			i;
		for (i=0; i<l; i++){
			buffer[i] += ring[off];
			off = (off + 1) % m;
		}
		this.ringOffset = off;
	},
/**
 * A private method that applies the ring buffer contents to the specified buffer, while in deinterleaved mode.
 *
 * @private
 * @param {Array} buffer The buffers to write to.
*/
	ringSpinDeinterleaved: function(buffer){
		var	ring	= this.ringBuffer,
			l	= buffer.length,
			ch	= ring.length,
			m	= ring[0].length,
			len	= ch * m,
			off	= this.ringOffset,
			i, n;
		for (i=0; i<l; i+=ch){
			for (n=0; n<ch; n++){
				buffer[i + n] += ring[n][off];
			}
			off = (off + 1) % m;
		}
		this.ringOffset = n;
	}
};

/**
 * The container for all the available sinks. Also a decorator function for creating a new Sink class and binding it.
 *
 * @param {String} type The name / type of the Sink.
 * @param {Function} constructor The constructor function for the Sink.
 * @param {Object} prototype The prototype of the Sink. (optional)
 * @param {Boolean} disabled Whether the Sink should be disabled at first.
*/

function sinks(type, constructor, prototype, disabled){
	prototype = prototype || constructor.prototype;
	constructor.prototype = new Sink.SinkClass();
	constructor.prototype.type = type;
	constructor.enabled = !disabled;
	for (disabled in prototype){
		if (prototype.hasOwnProperty(disabled)){
			constructor.prototype[disabled] = prototype[disabled];
		}
	}
	sinks[type] = constructor;
}

/**
 * A Sink class for the Mozilla Audio Data API.
*/

sinks('moz', function(){
	var	self			= this,
		currentWritePosition	= 0,
		tail			= null,
		audioDevice		= new Audio(),
		written, currentPosition, available, soundData, prevPos,
		timer; // Fix for https://bugzilla.mozilla.org/show_bug.cgi?id=630117
	self.start.apply(self, arguments);
	self.preBufferSize = isNaN(arguments[4]) || arguments[4] === null ? this.preBufferSize : arguments[4];

	function bufferFill(){
		if (tail){
			written = audioDevice.mozWriteAudio(tail);
			currentWritePosition += written;
			if (written < tail.length){
				tail = tail.subarray(written);
				return tail;
			}
			tail = null;
		}

		currentPosition = audioDevice.mozCurrentSampleOffset();
		available = Number(currentPosition + (prevPos !== currentPosition ? self.bufferSize : self.preBufferSize) * self.channelCount - currentWritePosition);
// TODO: Add error reporting
		if (available > 0 || prevPos === currentPosition){
			try {
			soundData = new Float32Array(prevPos === currentPosition ? self.preBufferSize * self.channelCount : available);
			} catch(e) { console.error(prevPos !== currentPosition, available); return; }
			self.process(soundData, self.channelCount);
			written = self._audio.mozWriteAudio(soundData);
			if (written < soundData.length){
				tail = soundData.subarray(written);
			}
			currentWritePosition += written;
		}
		prevPos = currentPosition;
	}

	audioDevice.mozSetup(self.channelCount, self.sampleRate);

<<<<<<< HEAD
	Sink.doInterval(function () {
		// Check for complete death of the output
		if (+new Date - self.previousHit > 2000) {
			self._audio = audioDevice = new Audio();
			audioDevice.mozSetup(self.channelCount, self.sampleRate);
			currentWritePosition = 0;
// TODO: Add error reporting
		}
	}, 1000);

	self.kill = Sink.doInterval(bufferFill, 20);
=======
	self._kill = Sink.doInterval(bufferFill, 20);
>>>>>>> 694cb59c
	self._bufferFill	= bufferFill;
	self._audio		= audioDevice;
}, {
	// These are somewhat safe values...
	bufferSize: 24576,
	preBufferSize: 24576,
	kill: function () {
		this._kill();
		this.emit('kill');
	},
	getPlaybackTime: function() {
		return this._audio.mozCurrentSampleOffset() / this.channelCount;
	}
});

/**
 * A sink class for the Web Audio API
*/

var fixChrome82795 = [];

sinks('webkit', function(readFn, channelCount, bufferSize, sampleRate){
	var	self		= this,
		// For now, we have to accept that the AudioContext is at 48000Hz, or whatever it decides.
		context		= new (window.AudioContext || webkitAudioContext)(/*sampleRate*/),
		node		= context.createJavaScriptNode(bufferSize, 0, channelCount);
	self.start.apply(self, arguments);

	function bufferFill(e){
		var	outputBuffer	= e.outputBuffer,
			channelCount	= outputBuffer.numberOfChannels,
			i, n, l		= outputBuffer.length,
			size		= outputBuffer.size,
			channels	= new Array(channelCount),
			soundData	= new Float32Array(l * channelCount),
			tail;

		for (i=0; i<channelCount; i++){
			channels[i] = outputBuffer.getChannelData(i);
		}

		self.process(soundData, self.channelCount);

		for (i=0; i<l; i++){
			for (n=0; n < channelCount; n++){
				channels[n][i] = soundData[i * self.channelCount + n];
			}
		}
	}

	if (sinks.webkit.forceSampleRate && self.sampleRate !== context.sampleRate){
		bufferFill = function bufferFill(e){
			var	outputBuffer	= e.outputBuffer,
				channelCount	= outputBuffer.numberOfChannels,
				i, n, l		= outputBuffer.length,
				size		= outputBuffer.size,
				channels	= new Array(channelCount),
				soundData	= new Float32Array(Math.floor(l * self.sampleRate / context.sampleRate) * channelCount),
				channel;

			for (i=0; i<channelCount; i++){
				channels[i] = outputBuffer.getChannelData(i);
			}

			self.process(soundData, self.channelCount);
			soundData = Sink.deinterleave(soundData, self.channelCount);
			for (n=0; n<channelCount; n++){
				channel = Sink.resample(soundData[n], self.sampleRate, context.sampleRate);
				for (i=0; i<l; i++){
					channels[n][i] = channel[i];
				}
			}
		}
	} else {
		self.sampleRate = context.sampleRate;
	}

	node.onaudioprocess = bufferFill;
	node.connect(context.destination);

	self._context		= context;
	self._node		= node;
	self._callback		= bufferFill;
	/* Keep references in order to avoid garbage collection removing the listeners, working around http://code.google.com/p/chromium/issues/detail?id=82795 */
	// Thanks to @baffo32
	fixChrome82795.push(node);
}, {
	//TODO: Do something here.
	kill: function(){
		this._node.disconnect(0);
		for (var i=0; i<fixChrome82795.length; i++) {
			fixChrome82795[i] === this._node && fixChrome82795.splice(i--, 1);
		}
		this._node = this._context = null;
		this.kill();
		this.emit('kill');
	},
	getPlaybackTime: function(){
		return this._context.currentTime * this.sampleRate;
	},
});

sinks.webkit.fix82795 = fixChrome82795;

/**
 * A dummy Sink. (No output)
*/

sinks('dummy', function(){
	var 	self		= this;
	self.start.apply(self, arguments);
	
	function bufferFill(){
		var	soundData = new Float32Array(self.bufferSize * self.channelCount);
		self.process(soundData, self.channelCount);
	}

	self._kill = Sink.doInterval(bufferFill, self.bufferSize / self.sampleRate * 1000);

	self._callback		= bufferFill;
}, {
	kill: function () {
		this._kill();
		this.emit('kill');
	},
}, true);

Sink.sinks		= Sink.devices = sinks;
Sink.Recording		= Recording;

Sink.doInterval		= function(callback, timeout){
	var	BlobBuilder	= typeof window === 'undefined' ? undefined : window.MozBlobBuilder || window.WebKitBlobBuilder || window.MSBlobBuilder || window.OBlobBuilder || window.BlobBuilder,
		timer, id, prev;
	if ((Sink.doInterval.backgroundWork || Sink.devices.moz.backgroundWork) && BlobBuilder){
		try{
			prev	= new BlobBuilder();
			prev.append('setInterval(function(){ postMessage("tic"); }, ' + timeout + ');');
			id	= (window.MozURL || window.webkitURL || window.MSURL || window.OURL || window.URL).createObjectURL(prev.getBlob());
			timer	= new Worker(id);
			timer.onmessage = function(){
				callback();
			};
			return function(){
				timer.terminate();
				(window.MozURL || window.webkitURL || window.MSURL || window.OURL || window.URL).revokeObjectURL(id);
			};
		} catch(e){};
	}
	timer = setInterval(callback, timeout);
	return function(){
		clearInterval(timer);
	};
};

Sink.doInterval.backgroundWork = true;

(function(){

/**
 * If method is supplied, adds a new interpolation method to Sink.interpolation, otherwise sets the default interpolation method (Sink.interpolate) to the specified property of Sink.interpolate.
 *
 * @param {String} name The name of the interpolation method to get / set.
 * @param {Function} method The interpolation method. (Optional)
*/

function interpolation(name, method){
	if (name && method){
		interpolation[name] = method;
	} else if (name && interpolation[name] instanceof Function){
		Sink.interpolate = interpolation[name];
	}
	return interpolation[name];
}

Sink.interpolation = interpolation;


/**
 * Interpolates a fractal part position in an array to a sample. (Linear interpolation)
 *
 * @param {Array} arr The sample buffer.
 * @param {number} pos The position to interpolate from.
 * @return {Float32} The interpolated sample.
*/
interpolation('linear', function(arr, pos){
	var	first	= Math.floor(pos),
		second	= first + 1,
		frac	= pos - first;
	second		= second < arr.length ? second : 0;
	return arr[first] * (1 - frac) + arr[second] * frac;
});

/**
 * Interpolates a fractal part position in an array to a sample. (Nearest neighbour interpolation)
 *
 * @param {Array} arr The sample buffer.
 * @param {number} pos The position to interpolate from.
 * @return {Float32} The interpolated sample.
*/
interpolation('nearest', function(arr, pos){
	return pos >= arr.length - 0.5 ? arr[0] : arr[Math.round(pos)];
});

interpolation('linear');

}());


/**
 * Resamples a sample buffer from a frequency to a frequency and / or from a sample rate to a sample rate.
 *
 * @param {Float32Array} buffer The sample buffer to resample.
 * @param {number} fromRate The original sample rate of the buffer, or if the last argument, the speed ratio to convert with.
 * @param {number} fromFrequency The original frequency of the buffer, or if the last argument, used as toRate and the secondary comparison will not be made.
 * @param {number} toRate The sample rate of the created buffer.
 * @param {number} toFrequency The frequency of the created buffer.
*/
Sink.resample	= function(buffer, fromRate /* or speed */, fromFrequency /* or toRate */, toRate, toFrequency){
	var
		argc		= arguments.length,
		speed		= argc === 2 ? fromRate : argc === 3 ? fromRate / fromFrequency : toRate / fromRate * toFrequency / fromFrequency,
		l		= buffer.length,
		length		= Math.ceil(l / speed),
		newBuffer	= new Float32Array(length),
		i, n;
	for (i=0, n=0; i<l; i += speed){
		newBuffer[n++] = Sink.interpolate(buffer, i);
	}
	return newBuffer;
};

/**
 * Splits a sample buffer into those of different channels.
 *
 * @param {Float32Array} buffer The sample buffer to split.
 * @param {number} channelCount The number of channels to split to.
 * @return {Array} An array containing the resulting sample buffers.
*/

Sink.deinterleave = function(buffer, channelCount){
	var	l	= buffer.length,
		size	= l / channelCount,
		ret	= [],
		i, n;
	for (i=0; i<channelCount; i++){
		ret[i] = new Float32Array(size);
		for (n=0; n<size; n++){
			ret[i][n] = buffer[n * channelCount + i];
		}
	}
	return ret;
};

/**
 * Joins an array of sample buffers into a single buffer.
 *
 * @param {Array} buffers The buffers to join.
 * @param {Number} channelCount The number of channels. Defaults to buffers.length
 * @param {Array} buffer The output buffer. (optional)
*/

Sink.interleave = function(buffers, channelCount, buffer){
	channelCount		= channelCount || buffers.length;
	var	l		= buffers[0].length,
		bufferCount	= buffers.length,
		i, n;
	buffer			= buffer || new Float32Array(l * channelCount);
	for (i=0; i<bufferCount; i++){
		for (n=0; n<l; n++){
			buffer[i + n * channelCount] = buffers[i][n];
		}
	}
	return buffer;
};

/**
 * Mixes two or more buffers down to one.
 *
 * @param {Array} buffer The buffer to append the others to.
 * @param {Array} bufferX The buffers to append from.
*/

Sink.mix = function(buffer){
	var	buffers	= [].slice.call(arguments, 1),
		l, i, c;
	for (c=0; c<buffers.length; c++){
		l = Math.max(buffer.length, buffers[c].length);
		for (i=0; i<l; i++){
			buffer[i] += buffers[c][i];
		}
	}
	return buffer;
};

/**
 * Resets a buffer to all zeroes.
 *
 * @param {Array} buffer The buffer to reset.
*/

Sink.resetBuffer = function(buffer){
	var	l	= buffer.length,
		i;
	for (i=0; i<l; i++){
		buffer[i] = 0;
	}
	return buffer;
};

/**
 * Copies the content of an array to another array.
 *
 * @param {Array} buffer The buffer to copy from.
 * @param {Array} result The buffer to copy to. Optional.
*/

Sink.clone = function(buffer, result){
	var	l	= buffer.length,
		i;
	result = result || new Float32Array(l);
	for (i=0; i<l; i++){
		result[i] = buffer[i];
	}
	return result;
};

/**
 * Creates an array of buffers of the specified length and the specified count.
 *
 * @param {Number} length The length of a single channel.
 * @param {Number} channelCount The number of channels.
 * @return {Array} The array of buffers.
*/

Sink.createDeinterleaved = function(length, channelCount){
	var	result	= new Array(channelCount),
		i;
	for (i=0; i<channelCount; i++){
		result[i] = new Float32Array(length);
	}
	return result;
};

global.Sink = Sink;
}(function(){ return this; }()));<|MERGE_RESOLUTION|>--- conflicted
+++ resolved
@@ -451,7 +451,6 @@
 
 	audioDevice.mozSetup(self.channelCount, self.sampleRate);
 
-<<<<<<< HEAD
 	Sink.doInterval(function () {
 		// Check for complete death of the output
 		if (+new Date - self.previousHit > 2000) {
@@ -462,10 +461,7 @@
 		}
 	}, 1000);
 
-	self.kill = Sink.doInterval(bufferFill, 20);
-=======
 	self._kill = Sink.doInterval(bufferFill, 20);
->>>>>>> 694cb59c
 	self._bufferFill	= bufferFill;
 	self._audio		= audioDevice;
 }, {
